name = "ReducedBasis"
uuid = "f18afe42-61d0-402c-a0bd-58c747008192"
authors = ["Michael F. Herbst <info@michael-herbst.com> and contributors"]
version = "0.1.0"

[deps]
DFTK = "acf6eb54-70d9-11e9-0013-234b7a5f5337"
DataFrames = "a93c6f00-e57d-5684-b7b6-d8193f3e46c0"
LinearAlgebra = "37e2e46d-f89d-539d-b4ee-838fcccc9c8e"
MKL = "33e6dc65-8f57-5167-99aa-e5a354878fb2"
Plots = "91a5bcdd-55d7-5caf-9e0b-520d859cae80"
Printf = "de0858da-6303-5e67-8744-51eddeeeb8d7"
Revise = "295af30f-e4ad-537b-8983-00126c2a3abe"
SparseArrays = "2f01184e-e22b-5df5-ae63-d93ebab69eaf"
StaticArrays = "90137ffa-7385-5640-81b9-e52037218182"
SuiteSparse = "4607b0f0-06f3-5cda-b6b1-a6196a1729e9"
TimerOutputs = "a759f4b9-e2f1-59dc-863e-4aeb61b1ea8f"

[compat]
<<<<<<< HEAD
StaticArrays = "1"
=======
DFTK = "0.5"
MKL = "0.6"
TimerOutputs = "0.5"
>>>>>>> b71f4d1c
julia = "1.6"

[extras]
Test = "8dfed614-e22c-5e08-85e1-65c5234f0b40"

[targets]
test = ["Test"]<|MERGE_RESOLUTION|>--- conflicted
+++ resolved
@@ -17,13 +17,10 @@
 TimerOutputs = "a759f4b9-e2f1-59dc-863e-4aeb61b1ea8f"
 
 [compat]
-<<<<<<< HEAD
-StaticArrays = "1"
-=======
 DFTK = "0.5"
 MKL = "0.6"
+StaticArrays = "1"
 TimerOutputs = "0.5"
->>>>>>> b71f4d1c
 julia = "1.6"
 
 [extras]
