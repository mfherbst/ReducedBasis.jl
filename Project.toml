name = "ReducedBasis"
uuid = "f18afe42-61d0-402c-a0bd-58c747008192"
authors = ["Michael F. Herbst <info@michael-herbst.com> and contributors"]
version = "0.1.0"

[deps]
DFTK = "acf6eb54-70d9-11e9-0013-234b7a5f5337"
DataFrames = "a93c6f00-e57d-5684-b7b6-d8193f3e46c0"
LinearAlgebra = "37e2e46d-f89d-539d-b4ee-838fcccc9c8e"
MKL = "33e6dc65-8f57-5167-99aa-e5a354878fb2"
Plots = "91a5bcdd-55d7-5caf-9e0b-520d859cae80"
Printf = "de0858da-6303-5e67-8744-51eddeeeb8d7"
Revise = "295af30f-e4ad-537b-8983-00126c2a3abe"
SparseArrays = "2f01184e-e22b-5df5-ae63-d93ebab69eaf"
StaticArrays = "90137ffa-7385-5640-81b9-e52037218182"
SuiteSparse = "4607b0f0-06f3-5cda-b6b1-a6196a1729e9"
TimerOutputs = "a759f4b9-e2f1-59dc-863e-4aeb61b1ea8f"

[compat]
<<<<<<< HEAD
DFTK = "0.5"
=======
MKL = "0.6"
TimerOutputs = "0.5"
>>>>>>> e7045923
julia = "1.6"

[extras]
Test = "8dfed614-e22c-5e08-85e1-65c5234f0b40"

[targets]
test = ["Test"]<|MERGE_RESOLUTION|>--- conflicted
+++ resolved
@@ -17,12 +17,9 @@
 TimerOutputs = "a759f4b9-e2f1-59dc-863e-4aeb61b1ea8f"
 
 [compat]
-<<<<<<< HEAD
 DFTK = "0.5"
-=======
 MKL = "0.6"
 TimerOutputs = "0.5"
->>>>>>> e7045923
 julia = "1.6"
 
 [extras]
