--- conflicted
+++ resolved
@@ -40,13 +40,8 @@
 
 L = 12
 sites = siteinds("S=1/2", L)
-<<<<<<< HEAD
-H = xxz_chain(sites; cutoff=1e-9);
-dm = DMRG();
-=======
 H = xxz_chain(sites; cutoff=1e-9)
 dm = DMRG()
->>>>>>> ea07ccf0
 Δ = range(-1.0, 2.5; length=40)
 hJ = range(0.0, 3.5; length=40)
 grid_train = RegularGrid(Δ, hJ);
@@ -55,17 +50,10 @@
 # intend to generate a bad surrogate with purposefully bad settings.
 #
 # !!! warning "Bad settings"
-<<<<<<< HEAD
-#     The offline settings that are chosen here and also later in the example are designed
-#     to produce wrong and unconverged results, i.e. the "side effects" observed in this
-#     example should not happen in real applications and would indicate inappropriate
-#     parameters.
-=======
 #     The offline settings that are chosen here and also later in the example are
 #     intentionally chosen to produce unconverged (and thus wrong) results, i.e. the
 #     "side effects" observed in this example should not happen in real applications and
 #     would indicate inappropriate parameters.
->>>>>>> ea07ccf0
 #
 # Namely, we limit our basis size to `n_truth_max=6` truth solves and use a compression
 # cutoff of `cutoff=1e-10` which is lower than the energy and singular value cutoff above:
@@ -85,15 +73,9 @@
 
 # Using this presumably inaccurate surrogate, we compute the magnetization
 
-<<<<<<< HEAD
 M = AffineDecomposition([H.terms[3]], [2 / L])
 m, _ = compress(M, rbres.basis)
 m_reduced = m();
-=======
-M = AffineDecomposition([H.terms[3]], μ -> [2 / L])
-m, _ = compress(M, rbres.basis)
-m_reduced = m([]);
->>>>>>> ea07ccf0
 
 # on a finer online grid using the matching online solver
 
@@ -146,11 +128,7 @@
 # a unit vector would produce the minimal participation ratio. The RB vectors from before
 # produce the following ``\mathrm{PR}``:
 
-<<<<<<< HEAD
-d = size(rbvecs[1], 1)
-=======
 d = dimension(rbres.basis)
->>>>>>> ea07ccf0
 pr = map(rbvecs) do φ
     1 / (d * sum(x -> abs2(x)^2, φ))
 end
@@ -196,11 +174,7 @@
 # recomputing the magnetization using the continued basis:
 
 m_cont, m_cont_raw = compress(M, rbres_cont.basis)
-<<<<<<< HEAD
 m_reduced_cont = m_cont()
-=======
-m_reduced_cont = m_cont([])
->>>>>>> ea07ccf0
 
 magn_cont = map(grid_online) do μ
     _, φ_rb = solve(rbres_cont.h_cache.h, rbres_cont.basis.metric, μ, fulldiag)
