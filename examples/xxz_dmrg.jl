# # Greedy basis assembly using DMRG
#
# As a follow-up example, we now want to showcase how to compute a reduced basis by means of
# the [density matrix renormalization group](https://tensornetwork.org/mps/algorithms/dmrg/)
# (DMRG). To that end, we utilize the ITensors.jl package which, among other things,
# efficiently implements DMRG. We will see that, while we need to adjust the way we set up
# the model Hamiltonian as well as our solver, most steps stay the same. Again, we treat the
# one-dimensional ``S=1/2`` XXZ model from the previous example.
#
# ## Hamiltonians as `MPO`s
#
# Let us begin by building the XXZ Hamiltonian. Instead of constructing explicit matrices
# from Kronecker products as we did before, we now use a tensor format called
# *matrix product operators* (MPOs) to represent the Hamiltonian.
#
# !!! note "Random seed"
#     In order to make the automatically generated documentation examples that utilize
#     `ITensors` and in particular random initial states consistent and deterministic,
#     we initialize the random number generator by calling `Random.seed!`.

using ITensors
using ReducedBasis
using Random: seed!
seed!(0);

# To build the Hamiltonian terms as MPOs, we make use of the `ITensors.OpSum()` object that
# automatically produces an MPO from a string of operators. The affine MPO terms are then
# stored in an [`AffineDecomposition`](@ref) as [`ApproxMPO`](@ref)s which also include
# possible truncation keyword arguments:

function xxz_chain(sites::IndexSet; kwargs...)
    xy_term   = OpSum()
    zz_term   = OpSum()
    magn_term = OpSum()
    for i in 1:(length(sites) - 1)
        xy_term   += "Sx", i, "Sx", i + 1
        xy_term   += "Sy", i, "Sy", i + 1
        zz_term   += "Sz", i, "Sz", i + 1
        magn_term += "Sz", i
    end
    magn_term += "Sz", length(sites)  # Add last magnetization term
    AffineDecomposition([ApproxMPO(MPO(xy_term, sites), xy_term; kwargs...),
                         ApproxMPO(MPO(zz_term, sites), zz_term; kwargs...),
                         ApproxMPO(MPO(magn_term, sites), magn_term; kwargs...)],
                        μ -> [1.0, μ[1], -μ[2]])
end;

# So let us instantiate such an MPO Hamiltonian where we also specify a singular value
# `cutoff`, which is passed to the [`ApproxMPO`](@ref) objects:

L = 12
sites = siteinds("S=1/2", L)
H = xxz_chain(sites; cutoff=1e-9);

# Notice that we can now choose a bigger system size (which is still very small here),
# since the tensor format allows for efficient low rank approximations (hence the `cutoff`)
# that buy us a substantial performance advantage when going to larger systems.

# ## Using the [`DMRG`](@ref) solver for obtaining snapshots

# Having created our Hamiltonian in MPO format, we now need a solver that is able to compute
# ground states from MPOs. The corresponding ground state will also be obtained in a tensor
# format, namely as a *matrix product state* (MPS). This is achieved by `ITensors.dmrg`
# which is wrapped in the [`DMRG`](@ref) solver type:

dm = DMRG(; sweeps=default_sweeps(; cutoff_max=1e-9),
          observer=() -> DMRGObserver(; energy_tol=1e-9));

# For each solve a new `ITensors.DMRGObserver` object is created that converges the DMRG 
# iteration up the specified `energy_tol`. The sweeps argument takes any `ITensors.Sweeps`
# object that controls the approximation settings with respect to the DMRG sweeps.
# While the implemented DMRG solver is capable of also solving degenerate ground states,
<<<<<<< HEAD
# we here opt for the default settings, which perform a non-degenerate DMRG solve (We do
=======
# we here opt for non-degenerate DMRG settings (see the `n_states` and `tol_degeneracy`
# keyword arguments in [`DMRG`](@ref)) which is the default behavior. (We do
>>>>>>> ea07ccf0
# this due to a ``L+1``-fold degeneracy on the parameter domain, where the degenerate DMRG
# solver can produce instable results for larger ``L``.)
# 
# As discussed in the last example, we need a way to orthogonalize the reduced basis. Due to
# the MPS format that the snapshots will have, we cannot use QR decompositions anymore and
# resort to a different method, [`EigenDecomposition`](@ref), featuring an eigenvalue
# decomposition of the snapshot overlap matrix that can drop insignificant snapshots that
# fall below a cutoff:

edcomp = EigenDecomposition(; cutoff=1e-7);

# Now with different types for the Hamiltonian, the solver and the orthogonalizer, we call
# `assemble` using the `greedy` strategy and training grid from the last example. However,
# instead of specifying a tolerance for the maximal error estimate of our basis, we now set
# a maximal number of performed truth solves via `n_truth_max`:

Δ = range(-1.0, 2.5; length=40)
hJ = range(0.0, 3.5; length=40)
grid_train = RegularGrid(Δ, hJ)
greedy = Greedy(; estimator=Residual(), n_truth_max=24)

rbres = assemble(H, grid_train, greedy, dm, edcomp);

# The returned `basis` now has snapshot vectors of `ITensors.MPS` type, which we have to
# keep in mind when we want to compress observables. That is to say, the observables have
# to be constructed as [`AffineDecomposition`](@ref)s with [`ApproxMPO`](@ref) terms as
# we did for the Hamiltonian. Again, we want to compute the magnetization so that we can
# reuse the third term of `H`:

<<<<<<< HEAD
M    = AffineDecomposition([H.terms[3]], [2 / L])
=======
M    = AffineDecomposition([H.terms[3]], μ -> [2 / L])
>>>>>>> ea07ccf0
m, _ = compress(M, rbres.basis);

# And at that point, we continue as before since we have arrived at the online phase where
# we only operate in the low-dimensional reduced basis space, agnostic of the snapshot
# solver method. We have to make sure, however, to choose matching degeneracy settings for
# the [`FullDiagonalization`](@ref) solver in the online phase:

fulldiag = FullDiagonalization(dm);

# Then we can define an online grid and compute magnetization at all grid points, again
# constructing `m` at an arbitary parameter point since its coefficient is
# parameter-independent:

m_reduced = m()
Δ_online = range(first(Δ), last(Δ); length=100)
hJ_online = range(first(hJ), last(hJ); length=100)
grid_online = RegularGrid(Δ_online, hJ_online)

using Statistics
magnetization = map(grid_online) do μ
    _, φ_rb = solve(rbres.h_cache.h, rbres.basis.metric, μ, fulldiag)
    mean(u -> abs(dot(u, m_reduced, u)), eachcol(φ_rb))
end;

# Plotting the `magnetization` on a heatmap, we arrive at the following result:

using Plots
hm = heatmap(grid_online.ranges[1], grid_online.ranges[2], magnetization';
             xlabel=raw"$\Delta$", ylabel=raw"$h/J$", title="magnetization",
             colorbar=true, clims=(0.0, 1.0), leg=false)
params = unique(rbres.basis.parameters)
scatter!(hm, [μ[1] for μ in params], [μ[2] for μ in params];
         markershape=:xcross, color=:springgreen, ms=3.0, msw=2.0)

# We reproduce the ground state phase diagram, but this time with more magnetization
# plateaus (due to increased system size) and we see that the greedy algorithm chose
# different parameter points to solve using DMRG.<|MERGE_RESOLUTION|>--- conflicted
+++ resolved
@@ -70,12 +70,8 @@
 # iteration up the specified `energy_tol`. The sweeps argument takes any `ITensors.Sweeps`
 # object that controls the approximation settings with respect to the DMRG sweeps.
 # While the implemented DMRG solver is capable of also solving degenerate ground states,
-<<<<<<< HEAD
-# we here opt for the default settings, which perform a non-degenerate DMRG solve (We do
-=======
 # we here opt for non-degenerate DMRG settings (see the `n_states` and `tol_degeneracy`
 # keyword arguments in [`DMRG`](@ref)) which is the default behavior. (We do
->>>>>>> ea07ccf0
 # this due to a ``L+1``-fold degeneracy on the parameter domain, where the degenerate DMRG
 # solver can produce instable results for larger ``L``.)
 # 
@@ -105,11 +101,7 @@
 # we did for the Hamiltonian. Again, we want to compute the magnetization so that we can
 # reuse the third term of `H`:
 
-<<<<<<< HEAD
 M    = AffineDecomposition([H.terms[3]], [2 / L])
-=======
-M    = AffineDecomposition([H.terms[3]], μ -> [2 / L])
->>>>>>> ea07ccf0
 m, _ = compress(M, rbres.basis);
 
 # And at that point, we continue as before since we have arrived at the online phase where
